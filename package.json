--- conflicted
+++ resolved
@@ -28,7 +28,6 @@
     "remix-auth": "^3.2.2"
   },
   "devDependencies": {
-<<<<<<< HEAD
     "@babel/core": "7.18.9",
     "@babel/preset-env": "7.18.9",
     "@babel/preset-react": "7.18.6",
@@ -52,27 +51,6 @@
     "react": "18.2.0",
     "ts-node": "10.9.1",
     "typescript": "4.7.4"
-=======
-    "@babel/core": "^7.17.10",
-    "@babel/preset-env": "^7.17.10",
-    "@babel/preset-typescript": "7.16.7",
-    "@remix-run/node": "^1.4.3",
-    "@types/jest": "^27.5.0",
-    "@typescript-eslint/eslint-plugin": "^5.23.0",
-    "@typescript-eslint/parser": "^5.23.0",
-    "babel-jest": "^28.1.0",
-    "eslint": "^8.15.0",
-    "eslint-config-prettier": "8.5.0",
-    "eslint-plugin-jest": "^26.1.5",
-    "eslint-plugin-jest-dom": "4.0.1",
-    "eslint-plugin-prettier": "4.0.0",
-    "eslint-plugin-unicorn": "42.0.0",
-    "jest": "^28.1.0",
-    "jest-fetch-mock": "3.0.3",
-    "prettier": "2.6.2",
-    "ts-node": "10.7.0",
-    "typescript": "^4.6.4"
->>>>>>> d9af1387
   },
   "dependencies": {
     "remix-auth-oauth2": "^1.2.2"
